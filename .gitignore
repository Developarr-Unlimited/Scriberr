<<<<<<< HEAD
node_modules

# Output
.output
.vercel
/.svelte-kit
/build

# OS
.DS_Store
Thumbs.db

# Env
.env
.env.*

# Vite
vite.config.js.timestamp-*
vite.config.ts.timestamp-*

.dockerdata
=======
node_modules

# Output
.output
.vercel
/.svelte-kit
/build

# OS
.DS_Store
Thumbs.db

# Env
.env
.env.*
!.env.example
!.env.test

# Vite
vite.config.js.timestamp-*
vite.config.ts.timestamp-*

.dockerdata
.aider*
.env
.env
>>>>>>> 8f9e0cc3
<|MERGE_RESOLUTION|>--- conflicted
+++ resolved
@@ -1,26 +1,3 @@
-<<<<<<< HEAD
-node_modules
-
-# Output
-.output
-.vercel
-/.svelte-kit
-/build
-
-# OS
-.DS_Store
-Thumbs.db
-
-# Env
-.env
-.env.*
-
-# Vite
-vite.config.js.timestamp-*
-vite.config.ts.timestamp-*
-
-.dockerdata
-=======
 node_modules
 
 # Output
@@ -46,5 +23,4 @@
 .dockerdata
 .aider*
 .env
-.env
->>>>>>> 8f9e0cc3
+.env